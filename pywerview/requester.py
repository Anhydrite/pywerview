--- conflicted
+++ resolved
@@ -238,16 +238,6 @@
         RPCRequester.__init__(self, target_computer, domain, user, password,
                                lmhash, nthash)
     def __enter__(self):
-<<<<<<< HEAD
-        # If this LDAPRPCRequester is used to make only RPC requests, this will
-        # raise and exception. We catch it and continue
-=======
-        # If this LDAPRPCRequester is used to make RPC requests, this will raise
-        # and exception, because we won't necessarily interrogate a DC.
-        # We catch it and continue.
-        # See https://github.com/the-useless-one/pywerview/issues/18 to see why
-        # we except on IndexError.
->>>>>>> b36099a7
         try:
             LDAPRequester.__enter__(self)
         except socket.error, IndexError:
