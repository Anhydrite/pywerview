--- conflicted
+++ resolved
@@ -51,56 +51,8 @@
     def add_attributes(self, attributes):
         for attr in attributes:
             t = str(attr).lower()
-<<<<<<< HEAD
-            if t in ('logonhours', 'msds-generationid'):
-                value = bytes(attributes[attr][0])
-                value = [x for x in value]
-            elif t in ('trustattributes', 'trustdirection', 'trusttype'):
-                value = int(attributes[attr][0])
-            elif t in ('objectsid', 'ms-ds-creatorsid'):
-                value = codecs.encode(bytes(attributes[attr][0]),'hex')
-                init_value = bytes(attributes[attr][0])
-                value = 'S-{0}-{1}'.format(init_value[0], init_value[1])
-                for i in range(8, len(init_value), 4):
-                    value += '-{}'.format(str(struct.unpack('<I', init_value[i:i+4])[0]))
-            elif t == 'objectguid':
-                init_value = bytes(attributes[attr][0])
-                value = str()
-                value += '{}-'.format(hex(struct.unpack('<I', init_value[0:4])[0])[2:].zfill(8))
-                value += '{}-'.format(hex(struct.unpack('<H', init_value[4:6])[0])[2:].zfill(4))
-                value += '{}-'.format(hex(struct.unpack('<H', init_value[6:8])[0])[2:].zfill(4))
-                value += '{}-'.format((codecs.encode(init_value,'hex')[16:20]).decode('utf-8'))
-                value += init_value.hex()[20:]
-            elif t in ('dscorepropagationdata', 'whenchanged', 'whencreated'):
-                value = list()
-                for val in attributes[attr]:
-                    value.append(str(datetime.strptime(str(val.decode('utf-8')), '%Y%m%d%H%M%S.0Z')))
-            elif t in ('accountexpires', 'pwdlastset', 'badpasswordtime', 'lastlogontimestamp', 'lastlogon', 'lastlogoff'):
-                try:
-                    filetimestamp = int(attributes[attr][0].decode('utf-8'))
-                    if filetimestamp != 9223372036854775807:
-                        timestamp = (filetimestamp - 116444736000000000)/10000000
-                        value = datetime.fromtimestamp(0) + timedelta(seconds=timestamp)
-                    else:
-                        value = 'never'
-                except IndexError:
-                    value = 'empty'
-            elif t == 'isgroup':
-                value = attributes[attr]
-            elif t == 'objectclass':
-                value = [x.decode('utf-8') for x in attributes[attr]]
-                setattr(self, 'isgroup', ('group' in value))
-            elif len(attributes[attr]) > 1:
-                try:
-                    value = [x.decode('utf-8') for x in attributes[attr]]
-                except (UnicodeDecodeError):
-                    value = [x for x in attributes[attr]]
-                except (AttributeError):
-                    value = attributes[attr]
-=======
             if len(attributes[attr]) > 1 :
                 setattr(self, t, attributes[attr])
->>>>>>> 78c92e77
             else:
                 try:
                     setattr(self, t, attributes[attr][0])
