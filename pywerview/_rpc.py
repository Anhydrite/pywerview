# -*- coding: utf8 -*-

# This file is part of PywerView.

# PywerView is free software: you can redistribute it and/or modify
# it under the terms of the GNU General Public License as published by
# the Free Software Foundation, either version 3 of the License, or
# (at your option) any later version.

# PywerView is distributed in the hope that it will be useful,
# but WITHOUT ANY WARRANTY; without even the implied warranty of
# MERCHANTABILITY or FITNESS FOR A PARTICULAR PURPOSE.  See the
# GNU General Public License for more details.

# You should have received a copy of the GNU General Public License
# along with PywerView.  If not, see <http://www.gnu.org/licenses/>.

# Yannick Méheut [yannick (at) meheut (dot) org] - Copyright © 2016

<<<<<<< HEAD
import socket
import impacket.smbconnection
=======
>>>>>>> d924510b
from impacket.dcerpc.v5.rpcrt import RPC_C_AUTHN_LEVEL_PKT_PRIVACY
from impacket.dcerpc.v5 import transport, wkst, srvs, samr, scmr, drsuapi, epm

def build_dce(domain, user, password, lmhash, nthash, target_computer, pipe):
    binding_strings = dict()
    binding_strings['srvsvc'] = srvs.MSRPC_UUID_SRVS
    binding_strings['wkssvc'] = wkst.MSRPC_UUID_WKST
    binding_strings['samr'] = samr.MSRPC_UUID_SAMR
    binding_strings['svcctl'] = scmr.MSRPC_UUID_SCMR
    binding_strings['drsuapi'] = drsuapi.MSRPC_UUID_DRSUAPI

    # TODO: try to fallback to TCP/139 if tcp/445 is closed
    if pipe == r'\drsuapi':
        string_binding = epm.hept_map(target_computer, drsuapi.MSRPC_UUID_DRSUAPI,
                                     protocol='ncacn_ip_tcp')
        rpctransport = transport.DCERPCTransportFactory(string_binding)
        rpctransport.set_credentials(username=user, password=password, domain=domain,
                lmhash=lmhash, nthash=nthash)
    else:
        rpctransport = transport.SMBTransport(target_computer, 445, pipe,
                username=user, password=password, domain=domain, lmhash=lmhash,
                nthash=nthash)

    rpctransport.set_connect_timeout(10)
    dce = rpctransport.get_dce_rpc()
    if pipe == r'\drsuapi':
        dce.set_auth_level(RPC_C_AUTHN_LEVEL_PKT_PRIVACY)
    try:
        dce.connect()
<<<<<<< HEAD
    except (socket.error, impacket.smbconnection.SessionError):
=======
    # I know, it's ugly, but impacket can raise a general Exception on connect
    # TODO: open issue on impacket
    except:
>>>>>>> d924510b
        return None

    dce.bind(binding_strings[pipe[1:]])

    return dce
<|MERGE_RESOLUTION|>--- conflicted
+++ resolved
@@ -17,11 +17,6 @@
 
 # Yannick Méheut [yannick (at) meheut (dot) org] - Copyright © 2016
 
-<<<<<<< HEAD
-import socket
-import impacket.smbconnection
-=======
->>>>>>> d924510b
 from impacket.dcerpc.v5.rpcrt import RPC_C_AUTHN_LEVEL_PKT_PRIVACY
 from impacket.dcerpc.v5 import transport, wkst, srvs, samr, scmr, drsuapi, epm
 
@@ -51,13 +46,9 @@
         dce.set_auth_level(RPC_C_AUTHN_LEVEL_PKT_PRIVACY)
     try:
         dce.connect()
-<<<<<<< HEAD
-    except (socket.error, impacket.smbconnection.SessionError):
-=======
     # I know, it's ugly, but impacket can raise a general Exception on connect
     # TODO: open issue on impacket
     except:
->>>>>>> d924510b
         return None
 
     dce.bind(binding_strings[pipe[1:]])
