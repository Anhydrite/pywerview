--- conflicted
+++ resolved
@@ -1,9 +1,4 @@
-<<<<<<< HEAD
-#!/usr/bin/env python
-=======
 #!/usr/bin/env python3
-# -*- coding: utf8 -*-
->>>>>>> 2fd83cf7
 #
 # This file is part of PywerView.
 
