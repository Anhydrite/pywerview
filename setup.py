--- conflicted
+++ resolved
@@ -28,12 +28,9 @@
         'impacket>=0.9.22',
         'bs4',
         'lxml',
-<<<<<<< HEAD
         'pyasn1',
         'ldap3>=2.8.1',
-=======
         'gssapi'
->>>>>>> 42af4ecb
     ],
     entry_points = {
         'console_scripts': ['pywerview=pywerview.cli.main:main'],
