--- conflicted
+++ resolved
@@ -112,11 +112,7 @@
                 attribute = ('\n' + str(attribute)).replace('\n', '\n\t')
 
             s += '{}: {}{}\n'.format(attr, ' ' * (max_length - len(attr)), attribute)
-<<<<<<< HEAD
- 
-=======
-
->>>>>>> e172b19e
+
         s = s[:-1]
         return s
 
