--- conflicted
+++ resolved
@@ -33,20 +33,12 @@
 
     def add_atributes(self, attributes):
         for key, value in attributes.items():
-<<<<<<< HEAD
-            #if isinstance(value, unicode):
-                #value = value[:-1]
-            #else:
-                #value = str(value)
-            setattr(self, key.lower(), value.rstrip('\x00'))
-=======
             if isinstance(value, int):
                 pass
             else:
                 value = value.rstrip('\x00')
 
             setattr(self, key.lower(), value)
->>>>>>> 881a7750
 
     def __str__(self):
         s = str()
