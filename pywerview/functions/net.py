--- conflicted
+++ resolved
@@ -70,10 +70,6 @@
             object_filter = '(&(name=*){})'.format(filter_objectclass)
 
         adserviceaccounts = self._ldap_search(object_filter, adobj.GMSAAccount, attributes=attributes)
-<<<<<<< HEAD
-        sid_resolver = NetRequester(self._domain_controller, self._domain, self._user, self._password, self._lmhash, self._nthash, self._do_kerberos, self._do_tls)
-=======
->>>>>>> e0cba063
 
         # In this loop, we resolve SID (if true) and we populate 'enabled' attribute
         for i, adserviceaccount in enumerate(adserviceaccounts):
