--- conflicted
+++ resolved
@@ -1,8 +1,4 @@
 #!/usr/bin/env python3
-<<<<<<< HEAD
-=======
-# -*- coding: utf8 -*-
->>>>>>> 2fd83cf7
 #
 # This file is part of PywerView.
 
