# This file is part of PywerView.

# PywerView is free software: you can redistribute it and/or modify
# it under the terms of the GNU General Public License as published by
# the Free Software Foundation, either version 3 of the License, or
# (at your option) any later version.

# PywerView is distributed in the hope that it will be useful,
# but WITHOUT ANY WARRANTY; without even the implied warranty of
# MERCHANTABILITY or FITNESS FOR A PARTICULAR PURPOSE.  See the
# GNU General Public License for more details.

# You should have received a copy of the GNU General Public License
# along with PywerView.  If not, see <http://www.gnu.org/licenses/>.

# Yannick Méheut [yannick (at) meheut (dot) org] - Copyright © 2021

import socket
import datetime
from impacket.dcerpc.v5.ndr import NULL
from impacket.dcerpc.v5 import wkst, srvs, samr
from impacket.dcerpc.v5.samr import DCERPCSessionError
from impacket.dcerpc.v5.rpcrt import DCERPCException
from impacket.dcerpc.v5.dcom.wmi import WBEM_FLAG_FORWARD_ONLY
from bs4 import BeautifulSoup
from ldap3.utils.conv import escape_filter_chars

from pywerview.requester import LDAPRPCRequester
import pywerview.objects.adobjects as adobj
import pywerview.objects.rpcobjects as rpcobj
import pywerview.functions.misc

class NetRequester(LDAPRPCRequester):
    @LDAPRPCRequester._ldap_connection_init
    def get_adobject(self, queried_domain=str(), queried_sid=str(),
                     queried_name=str(), queried_sam_account_name=str(),
                     ads_path=str(), custom_filter=str()):

        if (not queried_sid) and (not queried_name) and (not queried_sam_account_name):
            raise ValueError('You must specify either an object SID, a name or a samaccountname')
        
        for attr_desc, attr_value in (('objectSid', queried_sid), ('name', escape_filter_chars(queried_name)),
                                      ('samAccountName', escape_filter_chars(queried_sam_account_name))):
            if attr_value:
                object_filter = '(&({}={}){})'.format(attr_desc, attr_value, custom_filter)
                break

        return self._ldap_search(object_filter, adobj.ADObject)

    @LDAPRPCRequester._ldap_connection_init
    def get_netuser(self, queried_username=str(), queried_domain=str(),
                    ads_path=str(), admin_count=False, spn=False,
                    unconstrained=False, allow_delegation=False,
                    preauth_notreq=False,
                    custom_filter=str(), attributes=[]):

        if unconstrained:
            custom_filter += '(userAccountControl:1.2.840.113556.1.4.803:=524288)'

        if allow_delegation:
            custom_filter += '(!(userAccountControl:1.2.840.113556.1.4.803:=1048574))'

        if admin_count:
            custom_filter += '(admincount=1)'
        # LDAP filter from https://www.harmj0y.net/blog/activedirectory/roasting-as-reps/
        if preauth_notreq:
            custom_filter += '(userAccountControl:1.2.840.113556.1.4.803:=4194304)'
        user_search_filter = '(samAccountType=805306368){}'.format(custom_filter)
        if queried_username:
            user_search_filter += '(samAccountName={})'.format(queried_username)
        elif spn:
            user_search_filter += '(servicePrincipalName=*)'

        user_search_filter = '(&{})'.format(user_search_filter)

        return self._ldap_search(user_search_filter, adobj.User, attributes=attributes)

    @LDAPRPCRequester._ldap_connection_init
    def get_netgroup(self, queried_groupname='*', queried_sid=str(),
                     queried_username=str(), queried_domain=str(),
                     ads_path=str(), admin_count=False, full_data=False,
                     custom_filter=str()):

        # RFC 4515, section 3
        # However if we escape *, we can no longer use wildcard within `--groupname`
        # Maybe we can raise a warning here ?
        if not '*' in queried_groupname:
            queried_groupname = escape_filter_chars(queried_groupname)

        if queried_username:
            results = list()
            sam_account_name_to_resolve = [queried_username]
            first_run = True
            while sam_account_name_to_resolve:
                sam_account_name = escape_filter_chars(sam_account_name_to_resolve.pop(0))
                if first_run:
                    first_run = False
                    if admin_count:
                        custom_filter = '(&{}(admincount=1))'.format(custom_filter)
                    objects = self.get_adobject(queried_sam_account_name=sam_account_name,
                                                queried_domain=queried_domain,
                                                ads_path=ads_path, custom_filter=custom_filter)
                    objects += self.get_adobject(queried_name=sam_account_name,
                                                 queried_domain=queried_domain,
                                                 ads_path=ads_path, custom_filter=custom_filter)
                else:
                    objects = self.get_adobject(queried_sam_account_name=sam_account_name,
                                                queried_domain=queried_domain)
                    objects += self.get_adobject(queried_name=sam_account_name,
                                                 queried_domain=queried_domain)

                for obj in objects:
                    try:
                        if not isinstance(obj.memberof, list):
                            obj.memberof = [obj.memberof]
                    except AttributeError:
                        continue
                    for group_dn in obj.memberof:
                        group_sam_account_name = group_dn.decode('utf-8').split(',')[0].split('=')[1]
                        if not group_sam_account_name in results:
                            results.append(group_sam_account_name)
                            sam_account_name_to_resolve.append(group_sam_account_name)
            final_results = list()
            for group_sam_account_name in results:
                obj_member_of = adobj.Group(list())
                setattr(obj_member_of, 'samaccountname', group_sam_account_name.encode('utf-8'))
                final_results.append(obj_member_of)
            return final_results
        else:
            if admin_count:
                custom_filter += '(admincount=1)'

            group_search_filter = custom_filter
            group_search_filter += '(objectCategory=group)'

            if queried_sid:
                group_search_filter += '(objectSid={})'.format(queried_sid)
            elif queried_groupname:
                group_search_filter += '(name={})'.format(queried_groupname)

            if full_data:
                attributes=list()
            else:
                attributes=['samaccountname']

            group_search_filter = '(&{})'.format(group_search_filter)
            return self._ldap_search(group_search_filter, adobj.Group, attributes=attributes)

    @LDAPRPCRequester._ldap_connection_init
    def get_netcomputer(self, queried_computername='*', queried_spn=str(),
                        queried_os=str(), queried_sp=str(), queried_domain=str(),
                        ads_path=str(), printers=False, unconstrained=False,
                        ping=False, full_data=False, custom_filter=str(), attributes=[]):

        if unconstrained:
            custom_filter += '(userAccountControl:1.2.840.113556.1.4.803:=524288)'

        if printers:
            custom_filter += '(objectCategory=printQueue)'

        computer_search_filter = '(samAccountType=805306369){}'.format(custom_filter)
        for (attr_desc, attr_value) in (('servicePrincipalName', queried_spn),
                ('operatingSystem', queried_os), ('operatingsystemservicepack', queried_sp),
                ('dnsHostName', queried_computername)):
            if attr_value:
                computer_search_filter += '({}={})'.format(attr_desc, attr_value)

        if full_data:
            attributes=list()
        else:
            if not attributes:
                attributes=['dnsHostName']

        computer_search_filter = '(&{})'.format(computer_search_filter)

        return self._ldap_search(computer_search_filter, adobj.Computer, attributes=attributes)

    @LDAPRPCRequester._ldap_connection_init
    def get_netdomaincontroller(self, queried_domain=str()):

        domain_controller_filter = '(userAccountControl:1.2.840.113556.1.4.803:=8192)'

        return self.get_netcomputer(queried_domain=queried_domain, full_data=True,
                                    custom_filter=domain_controller_filter)

    @LDAPRPCRequester._ldap_connection_init
    def get_netfileserver(self, queried_domain=str(), target_users=list()):

        def split_path(path):
            split_path = path.decode('utf-8').split('\\')
            if len(split_path) >= 3:
                return split_path[2].encode('utf-8')

        file_server_attributes = ['homedirectory', 'scriptpath', 'profilepath']
        results = set()
        if target_users:
            users = list()
            for target_user in target_users:
                users += self.get_netuser(target_user, queried_domain,
                        attributes=file_server_attributes)
        else:
            users = self.get_netuser(queried_domain=queried_domain,
                    attributes=file_server_attributes)

        for user in users:
            for full_path in (user.homedirectory, user.scriptpath, user.profilepath):
                if not full_path:
                    continue
                path = split_path(full_path)
                if path:
                    results.add(path)

        final_results = list()
        for file_server_name in results:
            attributes = dict()
            attributes['dnshostname'] = [file_server_name]
            final_results.append(adobj.FileServer(attributes))

        return final_results

    @LDAPRPCRequester._ldap_connection_init
    def get_dfsshare(self, version=['v1', 'v2'], queried_domain=str(), ads_path=str()):

        def _get_dfssharev1():
            dfs_search_filter = '(objectClass=fTDfs)'

            intermediate_results = self._ldap_search(dfs_search_filter, adobj.ADObject,
                                                attributes=['remoteservername', 'name'])
            results = list()
            for dfs in intermediate_results:
                for remote_server in dfs.remoteservername:
                    remote_server = str(remote_server)
                    if '\\' in remote_server:
                        attributes = list()
                        attributes.append({'type': 'name', 'vals': [dfs.name]})
                        attributes.append({'type': 'remoteservername', 'vals': [remote_server.split('\\')[2]]})
                        results.append(adobj.DFS(attributes))

            return results

        def _get_dfssharev2():
            dfs_search_filter = '(objectClass=msDFS-Linkv2)'

            intermediate_results = self._ldap_search(dfs_search_filter, adobj.ADObject,
                                                attributes=['msdfs-linkpathv2','msDFS-TargetListv2'])
            results = list()
            for dfs in intermediate_results:
                attributes = list()

                share_name = getattr(dfs, 'msdfs-linkpathv2')

                xml_target_list = getattr(dfs, 'msdfs-targetlistv2')[2:].decode('utf-16le')
                soup_target_list = BeautifulSoup(xml_target_list, 'xml')
                for target in soup_target_list.targets.contents:
                    if '\\' in target.string:
                        server_name, dfs_root = target.string.split('\\')[2:4]
                        attributes.append({'type': 'remoteservername',
                                          'vals': [server_name]})
                        attributes.append({'type': 'name',
                                           'vals': ['{}{}'.format(dfs_root, share_name)]})

                results.append(adobj.DFS(attributes))

            return results

        version_to_function = {'v1': _get_dfssharev1, 'v2': _get_dfssharev2}
        results = list()

        for v in version:
            results += version_to_function[v]()

        return results

    @LDAPRPCRequester._ldap_connection_init
    def get_netou(self, queried_domain=str(), queried_ouname='*',
                  queried_guid=str(), ads_path=str(), full_data=False):

        ou_search_filter = '(objectCategory=organizationalUnit)'

        if queried_ouname:
            ou_search_filter += '(name={})'.format(queried_ouname)

        if queried_guid:
            ou_search_filter += '(gplink=*{}*)'.format(queried_guid)

        if full_data:
            attributes = list()
        else:
            attributes = ['distinguishedName']

        ou_search_filter = '(&{})'.format(ou_search_filter)

        return self._ldap_search(ou_search_filter, adobj.OU, attributes=attributes)

    @LDAPRPCRequester._ldap_connection_init
    def get_netsite(self, queried_domain=str(), queried_sitename=str(),
                    queried_guid=str(), ads_path=str(), ads_prefix=str(),
                    full_data=False):

        site_search_filter = '(objectCategory=site)'

        if queried_sitename:
            site_search_filter += '(name={})'.format(queried_sitename)

        if queried_guid:
            site_search_filter += '(gplink=*{}*)'.format(queried_guid)

        if full_data:
            attributes = list()
        else:
            attributes = ['name']

        site_search_filter = '(&{})'.format(site_search_filter)

        return self._ldap_search(site_search_filter, adobj.Site, attributes=attributes)

    @LDAPRPCRequester._ldap_connection_init
    def get_netsubnet(self, queried_domain=str(), queried_sitename=str(),
                      ads_path=str(), ads_prefix=str(), full_data=False):

        subnet_search_filter = '(objectCategory=subnet)'

        if queried_sitename:
            if not queried_sitename.endswith('*'):
                queried_sitename += '*'
            subnet_search_filter += '(siteobject=*CN={})'.format(queried_sitename)

        if full_data:
            attributes = list()
        else:
            attributes = ['name', 'siteobject']

        subnet_search_filter = '(&{})'.format(subnet_search_filter)

        return self._ldap_search(subnet_search_filter, adobj.Subnet, attributes=attributes)

    @LDAPRPCRequester._ldap_connection_init
    def get_netgroupmember(self, queried_groupname=str(), queried_sid=str(),
                           queried_domain=str(), ads_path=str(), recurse=False,
                           use_matching_rule=False, full_data=False,
                           custom_filter=str()):

        def _get_members(_groupname=str(), _sid=str()):
            try:
                # `--groupname` option is supplied
                if _groupname:
                    groups = self.get_netgroup(queried_groupname=_groupname,
                                               queried_domain=queried_domain,
                                               full_data=True)

                # `--groupname` option is missing, falling back to the "Domain Admins"
                else:
                    if _sid:
                        queried_sid = _sid
                    else:
                        with pywerview.functions.misc.Misc(self._domain_controller,
                                                           self._domain, self._user,
                                                           self._password, self._lmhash,
                                                           self._nthash) as misc_requester:
                            queried_sid = misc_requester.get_domainsid(queried_domain) + '-512'
                    groups = self.get_netgroup(queried_sid=queried_sid,
                                               queried_domain=queried_domain,
                                               full_data=True)
            except IndexError:
                raise ValueError('The group {} was not found'.format(_groupname))

            final_members = list()

            for group in groups:
                members = list()
                if recurse and use_matching_rule:
                    group_memberof_filter = '(&(samAccountType=805306368)(memberof:1.2.840.113556.1.4.1941:={}){})'.format(group.distinguishedname, custom_filter)

                    members = self.get_netuser(custom_filter=group_memberof_filter,
                                               queried_domain=queried_domain)
                else:
                    # TODO: range cycling
                    try:
                        for member in group.member:
                            # RFC 4515, section 3
                            member = escape_filter_chars(member, encoding='utf-8')
                            dn_filter = '(distinguishedname={}){}'.format(member, custom_filter)
                            members += self.get_netuser(custom_filter=dn_filter, queried_domain=queried_domain)
                            members += self.get_netgroup(custom_filter=dn_filter, queried_domain=queried_domain, full_data=True)
                    # The group doesn't have any members
                    except AttributeError:
                        continue

                for member in members:
                    if full_data:
                        final_member = member
                    else:
                        final_member = adobj.ADObject(list())

                    member_dn = member.distinguishedname.decode('utf-8')
                    try:
                        member_domain = member_dn[member_dn.index('DC='):].replace('DC=', '').replace(',', '.')
                    except IndexError:
                        member_domain = str()
                    is_group = (member.samaccounttype.decode('utf-8') != '805306368')

                    attributes = dict()
                    if queried_domain:
                        attributes['groupdomain'] = [queried_domain.encode('utf-8')]
                    else:
                        attributes['groupdomain'] = [self._domain.encode('utf-8')]
                    attributes['groupname'] = [group.name]
                    attributes['membername'] = [member.samaccountname]
                    attributes['memberdomain'] = [member_domain.encode('utf-8')]
                    attributes['isgroup'] = [is_group]
                    attributes['memberdn'] = [member_dn.encode('utf-8')]
                    attributes['objectsid'] = [member.objectsid]

                    final_member.add_attributes(attributes)

                    final_members.append(final_member)

            return final_members

        results = list()
        groups_to_process = [(queried_groupname, queried_sid)]

        while groups_to_process:
            groupname, sid = groups_to_process.pop(0)
            members = _get_members(groupname, sid)

            for member in members:
                results.append(member)
                if (recurse and (not use_matching_rule) and member.isgroup and member.membername):
<<<<<<< HEAD
                    groups_to_process.append((member.membername.decode('utf8'), str()))
=======
                    groups_to_process.append((member.membername.decode('utf-8'), str()))
>>>>>>> c200ea05

        return results

    @LDAPRPCRequester._ldap_connection_init
    def get_netdomaintrust(self, queried_domain):
        trust_search_filter = '(&(objectClass=trustedDomain))'

        return self._ldap_search(trust_search_filter, adobj.Trust)

    @LDAPRPCRequester._rpc_connection_init(r'\srvsvc')
    def get_netsession(self):

        try:
            resp = srvs.hNetrSessionEnum(self._rpc_connection, '\x00', NULL, 10)
        except DCERPCException:
            return list()

        results = list()
        for session in resp['InfoStruct']['SessionInfo']['Level10']['Buffer']:
            results.append(rpcobj.Session(session))

        return results

    @LDAPRPCRequester._rpc_connection_init(r'\srvsvc')
    def get_netshare(self):

        resp = srvs.hNetrShareEnum(self._rpc_connection, 1)

        results = list()
        for share in resp['InfoStruct']['ShareInfo']['Level1']['Buffer']:
            results.append(rpcobj.Share(share))

        return results

    @LDAPRPCRequester._rpc_connection_init(r'\srvsvc')
    def get_localdisks(self):

        resp = srvs.hNetrServerDiskEnum(self._rpc_connection, 0)

        results = list()
        for disk in resp['DiskInfoStruct']['Buffer']:
            if disk['Disk'] != '\x00':
                results.append(rpcobj.Disk(disk))

        return results

    @LDAPRPCRequester._rpc_connection_init(r'\samr')
    def get_netdomain(self):

        resp = samr.hSamrConnect(self._rpc_connection)
        server_handle = resp['ServerHandle']

        # We first list every domain in the SAM
        resp = samr.hSamrEnumerateDomainsInSamServer(self._rpc_connection, server_handle)

        results = list()
        for domain in resp['Buffer']['Buffer']:
            results.append(domain['Name'])

        return results

    @LDAPRPCRequester._rpc_connection_init(r'\wkssvc')
    def get_netloggedon(self):

        try:
            resp = wkst.hNetrWkstaUserEnum(self._rpc_connection, 1)
        except DCERPCException:
            return list()

        results = list()
        for wksta_user in resp['UserInfo']['WkstaUserInfo']['Level1']['Buffer']:
            results.append(rpcobj.WkstaUser(wksta_user))

        return results

    # TODO: if self._target_computer == self._domain_controller, check that
    # self._domain_controller is indeed a domain controller
    @LDAPRPCRequester._ldap_connection_init
    @LDAPRPCRequester._rpc_connection_init(r'\samr')
    def get_netlocalgroup(self, queried_groupname=str(), list_groups=False,
                          recurse=False):
        from impacket.nt_errors import STATUS_MORE_ENTRIES
        results = list()

        resp = samr.hSamrConnect(self._rpc_connection)
        server_handle = resp['ServerHandle']

        # We first list every domain in the SAM
        resp = samr.hSamrEnumerateDomainsInSamServer(self._rpc_connection, server_handle)
        domains = resp['Buffer']['Buffer']
        domain_handles = dict()
        for local_domain in domains:
            resp = samr.hSamrLookupDomainInSamServer(self._rpc_connection, server_handle, local_domain['Name'])
            domain_sid = 'S-1-5-{}'.format('-'.join(str(x) for x in resp['DomainId']['SubAuthority']))
            resp = samr.hSamrOpenDomain(self._rpc_connection, serverHandle=server_handle, domainId=resp['DomainId'])
            domain_handles[domain_sid] = resp['DomainHandle']

        # If we list the groups
        if list_groups:
            # We browse every domain
            for domain_sid, domain_handle in domain_handles.items():
                # We enumerate local groups in every domain
                enumeration_context = 0
                groups = list()
                while True:
                    resp = samr.hSamrEnumerateAliasesInDomain(self._rpc_connection, domain_handle,
                            enumerationContext=enumeration_context)
                    groups += resp['Buffer']['Buffer']

                    enumeration_context = resp['EnumerationContext']
                    if resp['ErrorCode'] != STATUS_MORE_ENTRIES:
                        break

                # We get information on every group
                for group in groups:
                    resp = samr.hSamrRidToSid(self._rpc_connection, domain_handle, rid=group['RelativeId'])
                    sid = 'S-1-5-{}'.format('-'.join(str(x) for x in resp['Sid']['SubAuthority']))

                    resp = samr.hSamrOpenAlias(self._rpc_connection, domain_handle, aliasId=group['RelativeId'])
                    alias_handle = resp['AliasHandle']
                    resp = samr.hSamrQueryInformationAlias(self._rpc_connection, alias_handle)

                    final_group = rpcobj.Group(resp['Buffer']['General'])
                    final_group.add_attributes({'server': self._target_computer, 'sid': sid})

                    results.append(final_group)

                    samr.hSamrCloseHandle(self._rpc_connection, alias_handle)

                samr.hSamrCloseHandle(self._rpc_connection, domain_handle)
        # If we query a group
        else:
            queried_group_rid = None
            queried_group_domain_handle = None

            # If the user is looking for a particular group
            if queried_groupname:
                # We look for it in every domain
                for _, domain_handle in domain_handles.items():
                    try:
                        resp = samr.hSamrLookupNamesInDomain(self._rpc_connection, domain_handle, [queried_groupname])
                        queried_group_rid = resp['RelativeIds']['Element'][0]['Data']
                        queried_group_domain_handle = domain_handle
                        break
                    except (DCERPCSessionError, KeyError, IndexError):
                        continue
                else:
                    raise ValueError('The group \'{}\' was not found on the target server'.format(queried_groupname))
            # Otherwise, we look for the local Administrators group
            else:
                queried_group_rid = 544
                resp = samr.hSamrLookupDomainInSamServer(self._rpc_connection, server_handle, 'BUILTIN')
                resp = samr.hSamrOpenDomain(self._rpc_connection, serverHandle=server_handle, domainId=resp['DomainId'])
                queried_group_domain_handle = resp['DomainHandle']

            # We get a handle on the group, and list its members
            try:
                group = samr.hSamrOpenAlias(self._rpc_connection, queried_group_domain_handle, aliasId=queried_group_rid)
                resp = samr.hSamrGetMembersInAlias(self._rpc_connection, group['AliasHandle'])
            except DCERPCSessionError:
                raise ValueError('The name \'{}\' is not a valid group on the target server'.format(queried_groupname))

            # For every user, we look for information in every local domain
            for member in resp['Members']['Sids']:
                attributes = dict()
                member_rid = member['SidPointer']['SubAuthority'][-1]
                member_sid = 'S-1-5-{}'.format('-'.join(str(x) for x in member['SidPointer']['SubAuthority']))

                attributes['server'] = self._target_computer
                attributes['sid'] = member_sid

                for domain_sid, domain_handle in domain_handles.items():
                    # We've found a local member
                    if member_sid.startswith(domain_sid):
                        attributes['isdomain'] = False
                        resp = samr.hSamrQueryInformationDomain(self._rpc_connection, domain_handle)
                        member_domain = resp['Buffer']['General2']['I1']['DomainName']
                        try:
                            resp = samr.hSamrOpenUser(self._rpc_connection, domain_handle, userId=member_rid)
                            member_handle = resp['UserHandle']
                            attributes['isgroup'] = False
                            resp = samr.hSamrQueryInformationUser(self._rpc_connection, member_handle)
                            attributes['name'] = '{}\\{}'.format(member_domain, resp['Buffer']['General']['UserName'])
                        except DCERPCSessionError:
                            resp = samr.hSamrOpenAlias(self._rpc_connection, domain_handle, aliasId=member_rid)
                            member_handle = resp['AliasHandle']
                            attributes['isgroup'] = True
                            resp = samr.hSamrQueryInformationAlias(self._rpc_connection, member_handle)
                            attributes['name'] = '{}\\{}'.format(member_domain, resp['Buffer']['General']['Name'])
                        attributes['lastlogon'] = str()
                        break
                # It's a domain member
                else:
                    attributes['isdomain'] = True
                    if self._ldap_connection is not None:
                        try:
                            ad_object = self.get_adobject(queried_sid=member_sid)[0]
<<<<<<< HEAD
                            member_dn = ad_object.distinguishedname.decode('utf8')
=======
                            member_dn = ad_object.distinguishedname.decode('utf-8')
>>>>>>> c200ea05
                            member_domain = member_dn[member_dn.index('DC='):].replace('DC=', '').replace(',', '.')
                            try:
                                attributes['name'] = '{}\\{}'.format(member_domain, ad_object.samaccountname.decode('utf-8'))
                            except AttributeError:
                                # Here, the member is a foreign security principal
                                # TODO: resolve it properly
                                attributes['name'] = '{}\\{}'.format(member_domain, Utils.convert_sidtostr(ad_object.objectsid))
                            attributes['isgroup'] = b'group' in ad_object.objectclass
                            try:
                                # TODO: Now, lastlogon is raw, convert here or within rpc __str__ ?
                                attributes['lastlogon'] = ad_object.lastlogon
                            except AttributeError:
                                attributes['lastlogon'] = str()
                        except IndexError:
                            # We did not manage to resolve this SID against the DC
                            attributes['isdomain'] = False
                            attributes['isgroup'] = False
                            attributes['name'] = attributes['sid']
                            attributes['lastlogon'] = str()
                    else:
                        attributes['isgroup'] = False
                        attributes['name'] = str()
                        attributes['lastlogon'] = str()

                results.append(rpcobj.RPCObject(attributes))

                # If we recurse and the member is a domain group, we query every member
                # TODO: implement check on self._domain_controller here?
                if self._ldap_connection and self._domain_controller and recurse and attributes['isdomain'] and attributes['isgroup']:
                    for domain_member in self.get_netgroupmember(full_data=True, recurse=True, queried_sid=attributes['sid']):
                        domain_member_attributes = dict()
                        domain_member_attributes['isdomain'] = True
                        member_dn = domain_member.distinguishedname.decode('utf-8')
                        member_domain = member_dn[member_dn.index('DC='):].replace('DC=', '').replace(',', '.')
                        domain_member_attributes['name'] = '{}\\{}'.format(member_domain, domain_member.samaccountname.decode('utf-8'))
                        domain_member_attributes['isgroup'] = domain_member.isgroup
                        domain_member_attributes['isdomain'] = True
                        # TODO: Nope, maybe here we can call get-netdomaincontroller ?
                        # Need to check in powerview
                        domain_member_attributes['server'] = attributes['name']
                        domain_member_attributes['sid'] = pywerview.functions.misc.Utils.convert_sidtostr(domain_member.objectsid)
                        try:
                            # TODO : Same here, must convert the timestamp
                            domain_member_attributes['lastlogin'] = ad_object.lastlogon
                        except AttributeError:
                            domain_member_attributes['lastlogin'] = str()
                        results.append(rpcobj.RPCObject(domain_member_attributes))

        return results

    @LDAPRPCRequester._wmi_connection_init()
    def get_netprocess(self):
        wmi_enum_process = self._wmi_connection.ExecQuery('SELECT * from Win32_Process',
                                                          lFlags=WBEM_FLAG_FORWARD_ONLY)
        while True:
            try:
                # TODO: do we have to get them one by one?
                wmi_process = wmi_enum_process.Next(0xffffffff, 1)[0]
                wmi_process_owner = wmi_process.GetOwner()
                attributes = {'computername': self._target_computer,
                              'processname': wmi_process.Name,
                              'processid': wmi_process.ProcessId,
                              'user': wmi_process_owner.User,
                              'domain': wmi_process_owner.Domain}

                result_process = rpcobj.Process(attributes)
                yield result_process
            except Exception as e:
                if str(e).find('S_FALSE') < 0:
                    raise e
                else:
                    break

    @LDAPRPCRequester._wmi_connection_init()
    def get_userevent(self, event_type=['logon', 'tgt'], date_start=5):
        limit_date = (datetime.datetime.today() - datetime.timedelta(days=date_start)).strftime('%Y%m%d%H%M%S.%f-000')
        if event_type == ['logon']:
            where_clause = 'EventCode=4624'
        elif event_type == ['tgt']:
            where_clause = 'EventCode=4768'
        else:
            where_clause = '(EventCode=4624 OR EventCode=4768)'

        wmi_enum_event = self._wmi_connection.ExecQuery('SELECT * from Win32_NTLogEvent where {}'\
                                                        'and TimeGenerated >= \'{}\''.format(where_clause, limit_date),
                                                        lFlags=WBEM_FLAG_FORWARD_ONLY)
        while True:
            try:
                # TODO: do we have to get them one by one?
                wmi_event = wmi_enum_event.Next(0xffffffff, 1)[0]
                wmi_event_type = wmi_event.EventIdentifier
                wmi_event_info = wmi_event.InsertionStrings
                time = datetime.datetime.strptime(wmi_event.TimeGenerated, '%Y%m%d%H%M%S.%f-000')
                if wmi_event_type == 4624:
                    logon_type = int(wmi_event_info[8])
                    user = wmi_event_info[5]
                    domain = wmi_event_info[6]
                    address = wmi_event_info[18]
                    if logon_type not in [2, 3] or user.endswith('$') \
                       or (user.lower == 'anonymous logon'):
                        continue
                else:
                    logon_type = str()
                    user = wmi_event_info[0]
                    domain = wmi_event_info[1]
                    address = wmi_event_info[9].replace('::ffff:', '')

                attributes = {'computername': self._target_computer,
                              'logontype': logon_type,
                              'username': user,
                              'domain': domain,
                              'address': address,
                              'time': time,
                              'id': wmi_event_type}
                result_event = rpcobj.Event(attributes)
                yield result_event
            except Exception as e:
                if str(e).find('S_FALSE') < 0:
                    raise e
                else:
                    break
<|MERGE_RESOLUTION|>--- conflicted
+++ resolved
@@ -427,11 +427,7 @@
             for member in members:
                 results.append(member)
                 if (recurse and (not use_matching_rule) and member.isgroup and member.membername):
-<<<<<<< HEAD
-                    groups_to_process.append((member.membername.decode('utf8'), str()))
-=======
                     groups_to_process.append((member.membername.decode('utf-8'), str()))
->>>>>>> c200ea05
 
         return results
 
@@ -629,11 +625,7 @@
                     if self._ldap_connection is not None:
                         try:
                             ad_object = self.get_adobject(queried_sid=member_sid)[0]
-<<<<<<< HEAD
-                            member_dn = ad_object.distinguishedname.decode('utf8')
-=======
                             member_dn = ad_object.distinguishedname.decode('utf-8')
->>>>>>> c200ea05
                             member_domain = member_dn[member_dn.index('DC='):].replace('DC=', '').replace(',', '.')
                             try:
                                 attributes['name'] = '{}\\{}'.format(member_domain, ad_object.samaccountname.decode('utf-8'))
