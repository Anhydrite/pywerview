--- conflicted
+++ resolved
@@ -139,7 +139,6 @@
 is `USELESSDOMAIN`. In every command,  I must use __`uselessdomain.local`__ as
 an argument, and __not__ `USELESSDOMAIN`.
 
-<<<<<<< HEAD
 ### LOGGING
 
 You can provide a logging level to `pywerview` modules by using `-l` or `--logging-level` options. Supported levels are:
@@ -148,7 +147,7 @@
 * `WARNING` Warnings are displayed, along with citical errors
 * `DEBUG`: Debug level (caution: **very** verbose)
 * `ULTRA`: Extreme debugging level (caution: **very very** verbose)
-=======
+
 ## Kerberos authentication
 
 Kerberos authentication is now (partially) supported, which means you can
@@ -213,7 +212,6 @@
 like patched SPNs. Therefore you need a TGS for the correct SPN, or better yet
 a TGT of your user. We'll keep investigating (the SPN patching code is kept
 as is, waiting for `gssapi` to catch up).
->>>>>>> 99953a7a
 
 ## TODO
 
@@ -221,7 +219,6 @@
   forest functions, then inter-forest trust functions
 * Lots of rewrite due to the last version of PowerView
 * Gracefully fail against Unix machines running Samba
-* ~~Support Kerberos authentication~~
 * Perform range cycling in `get-netgroupmember`
 * Manage request to the Global Catalog
 * Try to fall back to `tcp/139` for RPC communications if `tcp/445` is closed
